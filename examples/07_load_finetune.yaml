--- conflicted
+++ resolved
@@ -64,10 +64,6 @@
     val: !AdamTrainer
         alpha: 0.0002
   - path: exp_global.dropout
-<<<<<<< HEAD
     val: 0.5
   - path: train.dev_zero
     val: True
-=======
-    val: 0.5
->>>>>>> 319b7742
