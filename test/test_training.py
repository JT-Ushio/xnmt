--- conflicted
+++ resolved
@@ -40,25 +40,15 @@
     """
     batch_size=5
     src_sents = self.src_data[:batch_size]
-<<<<<<< HEAD
-    src_min = min([len(x) for x in src_sents])
+    src_min = min([x.sent_len() for x in src_sents])
     src_sents_trunc = [s.words[:src_min] for s in src_sents]
-=======
-    src_min = min([x.sent_len() for x in src_sents])
-    src_sents_trunc = [s[:src_min] for s in src_sents]
->>>>>>> bc5bff58
     for single_sent in src_sents_trunc:
       single_sent[src_min-1] = Vocab.ES
       while len(single_sent)%pad_src_to_multiple != 0:
         single_sent.append(Vocab.ES)
     trg_sents = self.trg_data[:batch_size]
-<<<<<<< HEAD
-    trg_min = min([len(x) for x in trg_sents])
+    trg_min = min([x.sent_len() for x in trg_sents])
     trg_sents_trunc = [s.words[:trg_min] for s in trg_sents]
-=======
-    trg_min = min([x.sent_len() for x in trg_sents])
-    trg_sents_trunc = [s[:trg_min] for s in trg_sents]
->>>>>>> bc5bff58
     for single_sent in trg_sents_trunc: single_sent[trg_min-1] = Vocab.ES
 
     src_sents_trunc = [SimpleSentenceInput(s) for s in src_sents_trunc]
@@ -185,13 +175,8 @@
     """
     batch_size = 5
     src_sents = self.src_data[:batch_size]
-<<<<<<< HEAD
-    src_min = min([len(x) for x in src_sents])
+    src_min = min([x.sent_len() for x in src_sents])
     src_sents_trunc = [s.words[:src_min] for s in src_sents]
-=======
-    src_min = min([x.sent_len() for x in src_sents])
-    src_sents_trunc = [s[:src_min] for s in src_sents]
->>>>>>> bc5bff58
     for single_sent in src_sents_trunc:
       single_sent[src_min-1] = Vocab.ES
       while len(single_sent)%pad_src_to_multiple != 0:
