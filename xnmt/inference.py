--- conflicted
+++ resolved
@@ -6,13 +6,8 @@
 import dynet as dy
 
 import xnmt.batcher
-<<<<<<< HEAD
-from xnmt import logger, loss, loss_calculator, model_base, output, reports, search_strategy, vocab, util
-from xnmt.persistence import serializable_init, Serializable, Ref, bare
-=======
-from xnmt import loss, loss_calculator, model_base, output, reports, search_strategy, util
+from xnmt import logger, loss, loss_calculator, model_base, output, reports, search_strategy, util
 from xnmt.persistence import serializable_init, Serializable, bare
->>>>>>> da9455d5
 
 NO_DECODING_ATTEMPTED = "@@NO_DECODING_ATTEMPTED@@"
 
