--- conflicted
+++ resolved
@@ -76,9 +76,6 @@
   def freeze(self):
     pass
 
-<<<<<<< HEAD
-class PlainTextReader(InputReader, Serializable):
-=======
 class BaseTextReader(InputReader):
   def count_sents(self, filename):
     i = 0
@@ -106,7 +103,6 @@
           break
 
 class PlainTextReader(BaseTextReader, Serializable):
->>>>>>> 18dfd01c
   """
   Handles the typical case of reading plain text files,
   with one sent per line.
