--- conflicted
+++ resolved
@@ -117,12 +117,6 @@
       self.vocab.set_unk(Vocab.UNK_STR)
 
   def read_sent(self, line):
-<<<<<<< HEAD
-    vocab_reference = self.vocab if self.include_vocab_reference else None
-    words = line.strip().split()
-    ids = [self.vocab.convert(word) for word in words] + [self.vocab.convert(Vocab.ES_STR)]
-    return SimpleSentenceInput(ids, vocab_reference)
-=======
     if self.vocab:
       self.convert_fct = self.vocab.convert
     else:
@@ -131,7 +125,6 @@
       return IntInput(len(line.strip().split()))
     else:
       return SimpleSentenceInput([self.convert_fct(word) for word in line.strip().split()] + [Vocab.ES])
->>>>>>> da9455d5
 
   def freeze(self):
     self.vocab.freeze()
