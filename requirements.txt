PyYAML>=3.12   
scipy>=0.19.0    
lxml    
dynet    
matplotlib    
cython   
h5py
<<<<<<< HEAD
numpy
docopt
sentencepiece
=======
sentencepiece>=0.0.6
>>>>>>> 4cb5f8bf
<|MERGE_RESOLUTION|>--- conflicted
+++ resolved
@@ -5,10 +5,5 @@
 matplotlib    
 cython   
 h5py
-<<<<<<< HEAD
 numpy
-docopt
-sentencepiece
-=======
-sentencepiece>=0.0.6
->>>>>>> 4cb5f8bf
+docopt